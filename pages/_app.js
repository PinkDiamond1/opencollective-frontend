import React, { Fragment } from 'react';
import PropTypes from 'prop-types';
import App from 'next/app';
import Router from 'next/router';
import NProgress from 'nprogress';
import { ThemeProvider } from 'styled-components';
import { ApolloProvider } from 'react-apollo';
<<<<<<< HEAD
=======
import { URL } from 'universal-url';
import * as Sentry from '@sentry/browser';
>>>>>>> 145e9e8b

// For old browsers without window.Intl
import 'intl';
import 'intl/locale-data/jsonp/en.js';
import 'intl-pluralrules';
import '@formatjs/intl-relativetimeformat/polyfill';
import '@formatjs/intl-relativetimeformat/dist/locale-data/en';

import { IntlProvider } from 'react-intl';

import UserProvider from '../components/UserProvider';
import StripeProviderSSR from '../components/StripeProvider';
import withData from '../lib/withData';

import theme from '../lib/theme';

import '../node_modules/bootstrap/dist/css/bootstrap.min.css'; // eslint-disable-line node/no-unpublished-import
import '../node_modules/nprogress/nprogress.css'; // eslint-disable-line node/no-unpublished-import
import '../static/styles/app.css';

Router.onRouteChangeStart = () => NProgress.start();

Router.onRouteChangeComplete = () => NProgress.done();

Router.onRouteChangeError = () => NProgress.done();

import { getGoogleMapsScriptUrl, loadGoogleMaps } from '../lib/google-maps';
import { getEnvVar } from '../lib/utils';

Sentry.init({
  dsn: getEnvVar('SENTRY_DSN'),
  environment: process.env.NODE_ENV,
});

class OpenCollectiveFrontendApp extends App {
  static propTypes = {
    pageProps: PropTypes.object.isRequired,
    initialNow: PropTypes.number.isRequired,
    scripts: PropTypes.object.isRequired,
    locale: PropTypes.string,
    messages: PropTypes.object,
  };

  static async getInitialProps({ Component, ctx }) {
    let pageProps = {};

    if (Component.getInitialProps) {
      pageProps = (await Component.getInitialProps(ctx)) || {};
    }

    const scripts = {};

    if (pageProps.scripts) {
      if (pageProps.scripts.googleMaps) {
        if (ctx.req) {
          scripts['google-maps'] = getGoogleMapsScriptUrl();
        } else {
          await loadGoogleMaps();
        }
      }
    }

    // Get react-intl data from props or local data if client side
    const { locale, messages } = ctx.req || window.__NEXT_DATA__.props;

    // Store server time to avoid React checksum mistmatch that could happen
    // with react-intl `FormattedRelative` when server and client time are different.
    // See https://github.com/formatjs/react-intl/issues/254
    const initialNow = Date.now();

    return { pageProps, scripts, initialNow, locale, messages };
  }

  componentDidCatch(error, errorInfo) {
    Sentry.withScope(scope => {
      Object.keys(errorInfo).forEach(key => {
        scope.setExtra(key, errorInfo[key]);
      });

      Sentry.captureException(error);
    });

    super.componentDidCatch(error, errorInfo);
  }

  render() {
    const { client, Component, pageProps, scripts, initialNow, locale, messages } = this.props;

    return (
      <Fragment>
        <ApolloProvider client={client}>
          <ThemeProvider theme={theme}>
            <StripeProviderSSR>
              <IntlProvider initialNow={initialNow} locale={locale || 'en'} messages={messages}>
                <UserProvider apiKey={process.env.STRIPE_KEY}>
                  <Component {...pageProps} />
                </UserProvider>
              </IntlProvider>
            </StripeProviderSSR>
          </ThemeProvider>
        </ApolloProvider>
        {Object.keys(scripts).map(key => (
          <script key={key} type="text/javascript" src={scripts[key]} />
        ))}
      </Fragment>
    );
  }
}

export default withData(OpenCollectiveFrontendApp);<|MERGE_RESOLUTION|>--- conflicted
+++ resolved
@@ -5,11 +5,7 @@
 import NProgress from 'nprogress';
 import { ThemeProvider } from 'styled-components';
 import { ApolloProvider } from 'react-apollo';
-<<<<<<< HEAD
-=======
-import { URL } from 'universal-url';
 import * as Sentry from '@sentry/browser';
->>>>>>> 145e9e8b
 
 // For old browsers without window.Intl
 import 'intl';
